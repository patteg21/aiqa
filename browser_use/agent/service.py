import asyncio
import gc
import inspect
import json
import logging
import re
import tempfile
import time
from collections.abc import Awaitable, Callable
from datetime import datetime
from pathlib import Path
from typing import Any, Generic, Literal, TypeVar
from urllib.parse import urlparse

from dotenv import load_dotenv

from browser_use.agent.cloud_events import (
	CreateAgentOutputFileEvent,
	CreateAgentSessionEvent,
	CreateAgentStepEvent,
	CreateAgentTaskEvent,
	UpdateAgentTaskEvent,
)
from browser_use.agent.message_manager.utils import save_conversation
from browser_use.llm.base import BaseChatModel
from browser_use.llm.messages import BaseMessage, ContentPartImageParam, ContentPartTextParam, UserMessage
from browser_use.llm.openai.chat import ChatOpenAI
from browser_use.tokens.service import TokenCost

load_dotenv()

from bubus import EventBus
from pydantic import BaseModel, ValidationError
from uuid_extensions import uuid7str

from browser_use import Browser, BrowserProfile, BrowserSession

# Lazy import for gif to avoid heavy agent.views import at startup
# from browser_use.agent.gif import create_history_gif
from browser_use.agent.message_manager.service import (
	MessageManager,
)
from browser_use.agent.prompts import SystemPrompt
from browser_use.agent.views import (
	ActionResult,
	AgentError,
	AgentHistory,
	AgentHistoryList,
	AgentOutput,
	AgentSettings,
	AgentState,
	AgentStepInfo,
	AgentStructuredOutput,
	BrowserStateHistory,
	StepMetadata,
)
from browser_use.browser.session import DEFAULT_BROWSER_PROFILE
from browser_use.browser.views import BrowserStateSummary
from browser_use.config import CONFIG
from browser_use.dom.views import DOMInteractedElement
from browser_use.filesystem.file_system import FileSystem
from browser_use.observability import observe, observe_debug
from browser_use.sync import CloudSync
from browser_use.telemetry.service import ProductTelemetry
from browser_use.telemetry.views import AgentTelemetryEvent
from browser_use.tools.registry.views import ActionModel
from browser_use.tools.service import Tools
from browser_use.utils import (
	URL_PATTERN,
	_log_pretty_path,
	get_browser_use_version,
	get_git_info,
	time_execution_async,
	time_execution_sync,
)

logger = logging.getLogger(__name__)


def log_response(response: AgentOutput, registry=None, logger=None) -> None:
	"""Utility function to log the model's response."""

	# Use module logger if no logger provided
	if logger is None:
		logger = logging.getLogger(__name__)

	# Only log thinking if it's present
	if response.current_state.thinking:
		logger.debug(f'💡 Thinking:\n{response.current_state.thinking}')

	# Only log evaluation if it's not empty
	eval_goal = response.current_state.evaluation_previous_goal
	if eval_goal:
		if 'success' in eval_goal.lower():
			emoji = '👍'
			# Green color for success
			logger.info(f'  \033[32m{emoji} Eval: {eval_goal}\033[0m')
		elif 'failure' in eval_goal.lower():
			emoji = '⚠️'
			# Red color for failure
			logger.info(f'  \033[31m{emoji} Eval: {eval_goal}\033[0m')
		else:
			emoji = '❔'
			# No color for unknown/neutral
			logger.info(f'  {emoji} Eval: {eval_goal}')

	# Always log memory if present
	if response.current_state.memory:
		logger.debug(f'🧠 Memory: {response.current_state.memory}')

	# Only log next goal if it's not empty
	next_goal = response.current_state.next_goal
	if next_goal:
		# Blue color for next goal
		logger.info(f'  \033[34m🎯 Next goal: {next_goal}\033[0m')
	else:
		logger.info('')  # Add empty line for spacing


Context = TypeVar('Context')


AgentHookFunc = Callable[['Agent'], Awaitable[None]]


class Agent(Generic[Context, AgentStructuredOutput]):
	@time_execution_sync('--init')
	def __init__(
		self,
		task: str,
		llm: BaseChatModel | None = None,
		# Optional parameters
		browser_profile: BrowserProfile | None = None,
		browser_session: BrowserSession | None = None,
		browser: Browser | None = None,  # Alias for browser_session
		tools: Tools[Context] | None = None,
		controller: Tools[Context] | None = None,  # Alias for tools
		# Initial agent run parameters
		sensitive_data: dict[str, str | dict[str, str]] | None = None,
		initial_actions: list[dict[str, dict[str, Any]]] | None = None,
		# Cloud Callbacks
		register_new_step_callback: (
			Callable[['BrowserStateSummary', 'AgentOutput', int], None]  # Sync callback
			| Callable[['BrowserStateSummary', 'AgentOutput', int], Awaitable[None]]  # Async callback
			| None
		) = None,
		register_done_callback: (
			Callable[['AgentHistoryList'], Awaitable[None]]  # Async Callback
			| Callable[['AgentHistoryList'], None]  # Sync Callback
			| None
		) = None,
		register_external_agent_status_raise_error_callback: Callable[[], Awaitable[bool]] | None = None,
		# Agent settings
		output_model_schema: type[AgentStructuredOutput] | None = None,
		use_vision: bool = True,
		save_conversation_path: str | Path | None = None,
		save_conversation_path_encoding: str | None = 'utf-8',
		max_failures: int = 3,
		override_system_message: str | None = None,
		extend_system_message: str | None = None,
		generate_gif: bool | str = False,
		available_file_paths: list[str] | None = None,
		include_attributes: list[str] | None = None,
		max_actions_per_step: int = 10,
		use_thinking: bool = True,
		flash_mode: bool = False,
		max_history_items: int | None = None,
		page_extraction_llm: BaseChatModel | None = None,
		injected_agent_state: AgentState | None = None,
		source: str | None = None,
		file_system_path: str | None = None,
		task_id: str | None = None,
		cloud_sync: CloudSync | None = None,
		calculate_cost: bool = False,
		display_files_in_done_text: bool = True,
		include_tool_call_examples: bool = False,
		vision_detail_level: Literal['auto', 'low', 'high'] = 'auto',
		llm_timeout: int = 90,
		step_timeout: int = 120,
		directly_open_url: bool = True,
		include_recent_events: bool = False,
		sample_images: list[ContentPartTextParam | ContentPartImageParam] | None = None,
		final_response_after_failure: bool = True,
		_url_shortening_limit: int = 25,
		**kwargs,
	):
		if llm is None:
			default_llm_name = CONFIG.DEFAULT_LLM
			if default_llm_name:
				try:
					from browser_use.llm.models import get_llm_by_name

					llm = get_llm_by_name(default_llm_name)
				except (ImportError, ValueError) as e:
					# Use the logger that's already imported at the top of the module
					logger.warning(
						f'Failed to create default LLM "{default_llm_name}": {e}. Falling back to ChatOpenAI(model="gpt-4.1-mini")'
					)
					llm = ChatOpenAI(model='gpt-4.1-mini')
			else:
				# No default LLM specified, use the original default
				llm = ChatOpenAI(model='gpt-4.1-mini')

		if page_extraction_llm is None:
			page_extraction_llm = llm
		if available_file_paths is None:
			available_file_paths = []

		self.id = task_id or uuid7str()
		self.task_id: str = self.id
		self.session_id: str = uuid7str()

		browser_profile = browser_profile or DEFAULT_BROWSER_PROFILE

		# Handle browser vs browser_session parameter (browser takes precedence)
		if browser and browser_session:
			raise ValueError('Cannot specify both "browser" and "browser_session" parameters. Use "browser" for the cleaner API.')
		browser_session = browser or browser_session

		self.browser_session = browser_session or BrowserSession(
			browser_profile=browser_profile,
			id=uuid7str()[:-4] + self.id[-4:],  # re-use the same 4-char suffix so they show up together in logs
		)

		# Initialize available file paths as direct attribute
		self.available_file_paths = available_file_paths

		# Core components
		self.task = task
		self.llm = llm
		self.directly_open_url = directly_open_url
		self.include_recent_events = include_recent_events
		self._url_shortening_limit = _url_shortening_limit
		if tools is not None:
			self.tools = tools
		elif controller is not None:
			self.tools = controller
		else:
			self.tools = Tools(display_files_in_done_text=display_files_in_done_text)

		# Structured output
		self.output_model_schema = output_model_schema
		if self.output_model_schema is not None:
			self.tools.use_structured_output_action(self.output_model_schema)

		self.sensitive_data = sensitive_data

		self.sample_images = sample_images

		self.settings = AgentSettings(
			use_vision=use_vision,
			vision_detail_level=vision_detail_level,
			save_conversation_path=save_conversation_path,
			save_conversation_path_encoding=save_conversation_path_encoding,
			max_failures=max_failures,
			override_system_message=override_system_message,
			extend_system_message=extend_system_message,
			generate_gif=generate_gif,
			include_attributes=include_attributes,
			max_actions_per_step=max_actions_per_step,
			use_thinking=use_thinking,
			flash_mode=flash_mode,
			max_history_items=max_history_items,
			page_extraction_llm=page_extraction_llm,
			calculate_cost=calculate_cost,
			include_tool_call_examples=include_tool_call_examples,
			llm_timeout=llm_timeout,
			step_timeout=step_timeout,
			final_response_after_failure=final_response_after_failure,
		)

		# Token cost service
		self.token_cost_service = TokenCost(include_cost=calculate_cost)
		self.token_cost_service.register_llm(llm)
		self.token_cost_service.register_llm(page_extraction_llm)

		# Initialize state
		self.state = injected_agent_state or AgentState()

		# Initialize history
		self.history = AgentHistoryList(history=[], usage=None)

		# Initialize agent directory
		import time

		timestamp = int(time.time())
		base_tmp = Path(tempfile.gettempdir())
		self.agent_directory = base_tmp / f'browser_use_agent_{self.id}_{timestamp}'

		# Initialize file system and screenshot service
		self._set_file_system(file_system_path)
		self._set_screenshot_service()

		# Action setup
		self._setup_action_models()
		self._set_browser_use_version_and_source(source)

		initial_url = None

		# only load url if no initial actions are provided
		if self.directly_open_url and not self.state.follow_up_task and not initial_actions:
			initial_url = self._extract_url_from_task(self.task)
			if initial_url:
				self.logger.info(f'🔗 Found URL in task: {initial_url}, adding as initial action...')
				initial_actions = [{'go_to_url': {'url': initial_url, 'new_tab': False}}]

		self.initial_url = initial_url

		self.initial_actions = self._convert_initial_actions(initial_actions) if initial_actions else None
		# Verify we can connect to the model
		self._verify_and_setup_llm()

		# TODO: move this logic to the LLMs
		# Handle users trying to use use_vision=True with DeepSeek models
		if 'deepseek' in self.llm.model.lower():
			self.logger.warning('⚠️ DeepSeek models do not support use_vision=True yet. Setting use_vision=False for now...')
			self.settings.use_vision = False

		# Handle users trying to use use_vision=True with XAI models
		if 'grok' in self.llm.model.lower():
			self.logger.warning('⚠️ XAI models do not support use_vision=True yet. Setting use_vision=False for now...')
			self.settings.use_vision = False

		logger.debug(
			f'{" +vision" if self.settings.use_vision else ""}'
			f' extraction_model={self.settings.page_extraction_llm.model if self.settings.page_extraction_llm else "Unknown"}'
			f'{" +file_system" if self.file_system else ""}'
		)

		# Initialize available actions for system prompt (only non-filtered actions)
		# These will be used for the system prompt to maintain caching
		self.unfiltered_actions = self.tools.registry.get_prompt_description()

		# Initialize message manager with state
		# Initial system prompt with all actions - will be updated during each step
		self._message_manager = MessageManager(
			task=task,
			system_message=SystemPrompt(
				action_description=self.unfiltered_actions,
				max_actions_per_step=self.settings.max_actions_per_step,
				override_system_message=override_system_message,
				extend_system_message=extend_system_message,
				use_thinking=self.settings.use_thinking,
				flash_mode=self.settings.flash_mode,
			).get_system_message(),
			file_system=self.file_system,
			state=self.state.message_manager_state,
			use_thinking=self.settings.use_thinking,
			# Settings that were previously in MessageManagerSettings
			include_attributes=self.settings.include_attributes,
			sensitive_data=sensitive_data,
			max_history_items=self.settings.max_history_items,
			vision_detail_level=self.settings.vision_detail_level,
			include_tool_call_examples=self.settings.include_tool_call_examples,
			include_recent_events=self.include_recent_events,
			sample_images=self.sample_images,
		)

		if self.sensitive_data:
			# Check if sensitive_data has domain-specific credentials
			has_domain_specific_credentials = any(isinstance(v, dict) for v in self.sensitive_data.values())

			# If no allowed_domains are configured, show a security warning
			if not self.browser_profile.allowed_domains:
				self.logger.error(
					'⚠️ Agent(sensitive_data=••••••••) was provided but Browser(allowed_domains=[...]) is not locked down! ⚠️\n'
					'          ☠️ If the agent visits a malicious website and encounters a prompt-injection attack, your sensitive_data may be exposed!\n\n'
					'   \n'
				)

			# If we're using domain-specific credentials, validate domain patterns
			elif has_domain_specific_credentials:
				# For domain-specific format, ensure all domain patterns are included in allowed_domains
				domain_patterns = [k for k, v in self.sensitive_data.items() if isinstance(v, dict)]

				# Validate each domain pattern against allowed_domains
				for domain_pattern in domain_patterns:
					is_allowed = False
					for allowed_domain in self.browser_profile.allowed_domains:
						# Special cases that don't require URL matching
						if domain_pattern == allowed_domain or allowed_domain == '*':
							is_allowed = True
							break

						# Need to create example URLs to compare the patterns
						# Extract the domain parts, ignoring scheme
						pattern_domain = domain_pattern.split('://')[-1] if '://' in domain_pattern else domain_pattern
						allowed_domain_part = allowed_domain.split('://')[-1] if '://' in allowed_domain else allowed_domain

						# Check if pattern is covered by an allowed domain
						# Example: "google.com" is covered by "*.google.com"
						if pattern_domain == allowed_domain_part or (
							allowed_domain_part.startswith('*.')
							and (
								pattern_domain == allowed_domain_part[2:]
								or pattern_domain.endswith('.' + allowed_domain_part[2:])
							)
						):
							is_allowed = True
							break

					if not is_allowed:
						self.logger.warning(
							f'⚠️ Domain pattern "{domain_pattern}" in sensitive_data is not covered by any pattern in allowed_domains={self.browser_profile.allowed_domains}\n'
							f'   This may be a security risk as credentials could be used on unintended domains.'
						)

		# Callbacks
		self.register_new_step_callback = register_new_step_callback
		self.register_done_callback = register_done_callback
		self.register_external_agent_status_raise_error_callback = register_external_agent_status_raise_error_callback

		# Telemetry
		self.telemetry = ProductTelemetry()

		# Event bus with WAL persistence
		# Default to ~/.config/browseruse/events/{agent_session_id}.jsonl
		# wal_path = CONFIG.BROWSER_USE_CONFIG_DIR / 'events' / f'{self.session_id}.jsonl'
		self.eventbus = EventBus(name=f'Agent_{str(self.id)[-4:]}')

		# Cloud sync service
		self.enable_cloud_sync = CONFIG.BROWSER_USE_CLOUD_SYNC
		if self.enable_cloud_sync or cloud_sync is not None:
			self.cloud_sync = cloud_sync or CloudSync()
			# Register cloud sync handler
			self.eventbus.on('*', self.cloud_sync.handle_event)

		if self.settings.save_conversation_path:
			self.settings.save_conversation_path = Path(self.settings.save_conversation_path).expanduser().resolve()
			self.logger.info(f'💬 Saving conversation to {_log_pretty_path(self.settings.save_conversation_path)}')

		# Initialize download tracking
		assert self.browser_session is not None, 'BrowserSession is not set up'
		self.has_downloads_path = self.browser_session.browser_profile.downloads_path is not None
		if self.has_downloads_path:
			self._last_known_downloads: list[str] = []
			self.logger.debug('📁 Initialized download tracking for agent')

		# Event-based pause control (kept out of AgentState for serialization)
		self._pause_event = asyncio.Event()
		self._pause_event.set()

	@property
	def logger(self) -> logging.Logger:
		"""Get instance-specific logger with task ID in the name"""

		_browser_session_id = self.browser_session.id if self.browser_session else '----'
		_current_target_id = (
			self.browser_session.agent_focus.target_id[-2:]
			if self.browser_session and self.browser_session.agent_focus and self.browser_session.agent_focus.target_id
			else '--'
		)
		return logging.getLogger(f'browser_use.Agent🅰 {self.task_id[-4:]} ⇢ 🅑 {_browser_session_id[-4:]} 🅣 {_current_target_id}')

	@property
	def browser_profile(self) -> BrowserProfile:
		assert self.browser_session is not None, 'BrowserSession is not set up'
		return self.browser_session.browser_profile

	async def _check_and_update_downloads(self, context: str = '') -> None:
		"""Check for new downloads and update available file paths."""
		if not self.has_downloads_path:
			return

		assert self.browser_session is not None, 'BrowserSession is not set up'

		try:
			current_downloads = self.browser_session.downloaded_files
			if current_downloads != self._last_known_downloads:
				self._update_available_file_paths(current_downloads)
				self._last_known_downloads = current_downloads
				if context:
					self.logger.debug(f'📁 {context}: Updated available files')
		except Exception as e:
			error_context = f' {context}' if context else ''
			self.logger.debug(f'📁 Failed to check for downloads{error_context}: {type(e).__name__}: {e}')

	def _update_available_file_paths(self, downloads: list[str]) -> None:
		"""Update available_file_paths with downloaded files."""
		if not self.has_downloads_path:
			return

		current_files = set(self.available_file_paths or [])
		new_files = set(downloads) - current_files

		if new_files:
			self.available_file_paths = list(current_files | new_files)

			self.logger.info(
				f'📁 Added {len(new_files)} downloaded files to available_file_paths (total: {len(self.available_file_paths)} files)'
			)
			for file_path in new_files:
				self.logger.info(f'📄 New file available: {file_path}')
		else:
			self.logger.debug(f'📁 No new downloads detected (tracking {len(current_files)} files)')

	def _set_file_system(self, file_system_path: str | None = None) -> None:
		# Check for conflicting parameters
		if self.state.file_system_state and file_system_path:
			raise ValueError(
				'Cannot provide both file_system_state (from agent state) and file_system_path. '
				'Either restore from existing state or create new file system at specified path, not both.'
			)

		# Check if we should restore from existing state first
		if self.state.file_system_state:
			try:
				# Restore file system from state at the exact same location
				self.file_system = FileSystem.from_state(self.state.file_system_state)
				# The parent directory of base_dir is the original file_system_path
				self.file_system_path = str(self.file_system.base_dir)
				logger.debug(f'💾 File system restored from state to: {self.file_system_path}')
				return
			except Exception as e:
				logger.error(f'💾 Failed to restore file system from state: {e}')
				raise e

		# Initialize new file system
		try:
			if file_system_path:
				self.file_system = FileSystem(file_system_path)
				self.file_system_path = file_system_path
			else:
				# Use the agent directory for file system
				self.file_system = FileSystem(self.agent_directory)
				self.file_system_path = str(self.agent_directory)
		except Exception as e:
			logger.error(f'💾 Failed to initialize file system: {e}.')
			raise e

		# Save file system state to agent state
		self.state.file_system_state = self.file_system.get_state()

		logger.debug(f'💾 File system path: {self.file_system_path}')

	def _set_screenshot_service(self) -> None:
		"""Initialize screenshot service using agent directory"""
		try:
			from browser_use.screenshots.service import ScreenshotService

			self.screenshot_service = ScreenshotService(self.agent_directory)
			logger.debug(f'📸 Screenshot service initialized in: {self.agent_directory}/screenshots')
		except Exception as e:
			logger.error(f'📸 Failed to initialize screenshot service: {e}.')
			raise e

	def save_file_system_state(self) -> None:
		"""Save current file system state to agent state"""
		if self.file_system:
			self.state.file_system_state = self.file_system.get_state()
		else:
			logger.error('💾 File system is not set up. Cannot save state.')
			raise ValueError('File system is not set up. Cannot save state.')

	def _set_browser_use_version_and_source(self, source_override: str | None = None) -> None:
		"""Get the version from pyproject.toml and determine the source of the browser-use package"""
		# Use the helper function for version detection
		version = get_browser_use_version()

		# Determine source
		try:
			package_root = Path(__file__).parent.parent.parent
			repo_files = ['.git', 'README.md', 'docs', 'examples']
			if all(Path(package_root / file).exists() for file in repo_files):
				source = 'git'
			else:
				source = 'pip'
		except Exception as e:
			self.logger.debug(f'Error determining source: {e}')
			source = 'unknown'

		if source_override is not None:
			source = source_override
		# self.logger.debug(f'Version: {version}, Source: {source}')  # moved later to _log_agent_run so that people are more likely to include it in copy-pasted support ticket logs
		self.version = version
		self.source = source

	def _setup_action_models(self) -> None:
		"""Setup dynamic action models from tools registry"""
		# Initially only include actions with no filters
		self.ActionModel = self.tools.registry.create_action_model()
		# Create output model with the dynamic actions
		if self.settings.flash_mode:
			self.AgentOutput = AgentOutput.type_with_custom_actions_flash_mode(self.ActionModel)
		elif self.settings.use_thinking:
			self.AgentOutput = AgentOutput.type_with_custom_actions(self.ActionModel)
		else:
			self.AgentOutput = AgentOutput.type_with_custom_actions_no_thinking(self.ActionModel)

		# used to force the done action when max_steps is reached
		self.DoneActionModel = self.tools.registry.create_action_model(include_actions=['done'])
		if self.settings.flash_mode:
			self.DoneAgentOutput = AgentOutput.type_with_custom_actions_flash_mode(self.DoneActionModel)
		elif self.settings.use_thinking:
			self.DoneAgentOutput = AgentOutput.type_with_custom_actions(self.DoneActionModel)
		else:
			self.DoneAgentOutput = AgentOutput.type_with_custom_actions_no_thinking(self.DoneActionModel)

	def add_new_task(self, new_task: str) -> None:
		"""Add a new task to the agent, keeping the same task_id as tasks are continuous"""
		# Simply delegate to message manager - no need for new task_id or events
		# The task continues with new instructions, it doesn't end and start a new one
		self.task = new_task
		self._message_manager.add_new_task(new_task)
		# Mark as follow-up task and recreate eventbus (gets shut down after each run)
		self.state.follow_up_task = True
		self.eventbus = EventBus(name=f'Agent_{str(self.id)[-self.state.n_steps :]}')

		# Re-register cloud sync handler if it exists (if not disabled)
		if hasattr(self, 'cloud_sync') and self.cloud_sync and self.enable_cloud_sync:
			self.eventbus.on('*', self.cloud_sync.handle_event)

	async def _raise_if_stopped_or_paused(self) -> None:
		"""Utility function that raises an InterruptedError if the agent is stopped or paused."""

		if self.register_external_agent_status_raise_error_callback:
			if await self.register_external_agent_status_raise_error_callback():
				raise InterruptedError

		# A stop request should always interrupt execution immediately.
		if self.state.stopped:
			raise InterruptedError

		# Use the consolidated pause event from state as the single source of truth
		if self.state.paused:
			raise InterruptedError

	@observe(name='agent.step', ignore_output=True, ignore_input=True)
	@time_execution_async('--step')
	async def step(self, step_info: AgentStepInfo | None = None) -> None:
		"""Execute one step of the task"""
		# Initialize timing first, before any exceptions can occur

		self.step_start_time = time.time()

		browser_state_summary = None

		try:
			# Phase 1: Prepare context and timing
			browser_state_summary = await self._prepare_context(step_info)

			# Phase 2: Get model output and execute actions
			await self._get_next_action(browser_state_summary)
			await self._execute_actions()

			# Phase 3: Post-processing
			await self._post_process()

		except Exception as e:
			# Handle ALL exceptions in one place
			await self._handle_step_error(e)

		finally:
			await self._finalize(browser_state_summary)

	async def _prepare_context(self, step_info: AgentStepInfo | None = None) -> BrowserStateSummary:
		"""Prepare the context for the step: browser state, action models, page actions"""
		# step_start_time is now set in step() method

		assert self.browser_session is not None, 'BrowserSession is not set up'

		self.logger.debug(f'🌐 Step {self.state.n_steps}: Getting browser state...')
		# Always take screenshots for all steps
		self.logger.debug('📸 Requesting browser state with include_screenshot=True')
		browser_state_summary = await self.browser_session.get_browser_state_summary(
			cache_clickable_elements_hashes=True,
			include_screenshot=True,  # always capture even if use_vision=False so that cloud sync is useful (it's fast now anyway)
			include_recent_events=self.include_recent_events,
		)
		if browser_state_summary.screenshot:
			self.logger.debug(f'📸 Got browser state WITH screenshot, length: {len(browser_state_summary.screenshot)}')
		else:
			self.logger.debug('📸 Got browser state WITHOUT screenshot')

		# Check for new downloads after getting browser state (catches PDF auto-downloads and previous step downloads)
		await self._check_and_update_downloads(f'Step {self.state.n_steps}: after getting browser state')

		self._log_step_context(browser_state_summary)
		await self._raise_if_stopped_or_paused()

		# Update action models with page-specific actions
		self.logger.debug(f'📝 Step {self.state.n_steps}: Updating action models...')
		await self._update_action_models_for_page(browser_state_summary.url)

		# Get page-specific filtered actions
		page_filtered_actions = self.tools.registry.get_prompt_description(browser_state_summary.url)

		# Page-specific actions will be included directly in the browser_state message
		self.logger.debug(f'💬 Step {self.state.n_steps}: Creating state messages for context...')
		self._message_manager.create_state_messages(
			browser_state_summary=browser_state_summary,
			model_output=self.state.last_model_output,
			result=self.state.last_result,
			step_info=step_info,
			use_vision=self.settings.use_vision,
			page_filtered_actions=page_filtered_actions if page_filtered_actions else None,
			sensitive_data=self.sensitive_data,
			available_file_paths=self.available_file_paths,  # Always pass current available_file_paths
		)

		await self._force_done_after_last_step(step_info)
		await self._force_done_after_failure()
		return browser_state_summary

	@observe_debug(ignore_input=True, name='get_next_action')
	async def _get_next_action(self, browser_state_summary: BrowserStateSummary) -> None:
		"""Execute LLM interaction with retry logic and handle callbacks"""
		input_messages = self._message_manager.get_messages()
		self.logger.debug(
			f'🤖 Step {self.state.n_steps}: Calling LLM with {len(input_messages)} messages (model: {self.llm.model})...'
		)

		try:
			model_output = await asyncio.wait_for(
				self._get_model_output_with_retry(input_messages), timeout=self.settings.llm_timeout
			)
		except TimeoutError:

			@observe(name='_llm_call_timed_out_with_input')
			async def _log_model_input_to_lmnr(input_messages: list[BaseMessage]) -> None:
				"""Log the model input"""
				pass

			await _log_model_input_to_lmnr(input_messages)

			raise TimeoutError(
				f'LLM call timed out after {self.settings.llm_timeout} seconds. Keep your thinking and output short.'
			)

		self.state.last_model_output = model_output

		# Check again for paused/stopped state after getting model output
		await self._raise_if_stopped_or_paused()

		# Handle callbacks and conversation saving
		await self._handle_post_llm_processing(browser_state_summary, input_messages)

		# check again if Ctrl+C was pressed before we commit the output to history
		await self._raise_if_stopped_or_paused()

	async def _execute_actions(self) -> None:
		"""Execute the actions from model output"""
		if self.state.last_model_output is None:
			raise ValueError('No model output to execute actions from')

		self.logger.debug(f'⚡ Step {self.state.n_steps}: Executing {len(self.state.last_model_output.action)} actions...')
		result = await self.multi_act(self.state.last_model_output.action)
		self.logger.debug(f'✅ Step {self.state.n_steps}: Actions completed')

		self.state.last_result = result

	async def _post_process(self) -> None:
		"""Handle post-action processing like download tracking and result logging"""
		assert self.browser_session is not None, 'BrowserSession is not set up'

		# Check for new downloads after executing actions
		await self._check_and_update_downloads('after executing actions')

		# check for action errors  and len more than 1
		if self.state.last_result and len(self.state.last_result) == 1 and self.state.last_result[-1].error:
			self.state.consecutive_failures += 1
			self.logger.debug(f'🔄 Step {self.state.n_steps}: Consecutive failures: {self.state.consecutive_failures}')
			return

		self.state.consecutive_failures = 0
		self.logger.debug(f'🔄 Step {self.state.n_steps}: Consecutive failures reset to: {self.state.consecutive_failures}')

		# Log completion results
		if self.state.last_result and len(self.state.last_result) > 0 and self.state.last_result[-1].is_done:
			success = self.state.last_result[-1].success
			if success:
				# Green color for success
				self.logger.info(f'\n📄 \033[32m Final Result:\033[0m \n{self.state.last_result[-1].extracted_content}\n\n')
			else:
				# Red color for failure
				self.logger.info(f'\n📄 \033[31m Final Result:\033[0m \n{self.state.last_result[-1].extracted_content}\n\n')
			if self.state.last_result[-1].attachments:
				total_attachments = len(self.state.last_result[-1].attachments)
				for i, file_path in enumerate(self.state.last_result[-1].attachments):
					self.logger.info(f'👉 Attachment {i + 1 if total_attachments > 1 else ""}: {file_path}')

	async def _handle_step_error(self, error: Exception) -> None:
		"""Handle all types of errors that can occur during a step"""

		# Handle all other exceptions
		include_trace = self.logger.isEnabledFor(logging.DEBUG)
		error_msg = AgentError.format_error(error, include_trace=include_trace)
		prefix = f'❌ Result failed {self.state.consecutive_failures + 1}/{self.settings.max_failures + int(self.settings.final_response_after_failure)} times:\n '
		self.state.consecutive_failures += 1

		# Handle InterruptedError specially
		if isinstance(error, InterruptedError):
			error_msg = 'The agent was interrupted mid-step' + (f' - {error}' if error else '')
			self.logger.error(f'{prefix}{error_msg}')
		elif 'Could not parse response' in error_msg or 'tool_use_failed' in error_msg:
			# give model a hint how output should look like
			logger.debug(f'Model: {self.llm.model} failed')
			error_msg += '\n\nReturn a valid JSON object with the required fields.'
			logger.error(f'{prefix}{error_msg}')
			# Add context message to help model fix parsing errors
			parse_hint = 'Your response could not be parsed. Return a valid JSON object with the required fields.'
			# self._message_manager._add_context_message(UserMessage(content=parse_hint))
		else:
			self.logger.error(f'{prefix}{error_msg}')

		self.state.last_result = [ActionResult(error=error_msg)]
		return None

	async def _finalize(self, browser_state_summary: BrowserStateSummary | None) -> None:
		"""Finalize the step with history, logging, and events"""
		step_end_time = time.time()
		if not self.state.last_result:
			return

		if browser_state_summary:
			metadata = StepMetadata(
				step_number=self.state.n_steps,
				step_start_time=self.step_start_time,
				step_end_time=step_end_time,
			)

			# Use _make_history_item like main branch
			await self._make_history_item(self.state.last_model_output, browser_state_summary, self.state.last_result, metadata)

		# Log step completion summary
		self._log_step_completion_summary(self.step_start_time, self.state.last_result)

		# Save file system state after step completion
		self.save_file_system_state()

		# Emit both step created and executed events
		if browser_state_summary and self.state.last_model_output:
			# Extract key step data for the event
			actions_data = []
			if self.state.last_model_output.action:
				for action in self.state.last_model_output.action:
					action_dict = action.model_dump() if hasattr(action, 'model_dump') else {}
					actions_data.append(action_dict)

			# Emit CreateAgentStepEvent
			step_event = CreateAgentStepEvent.from_agent_step(
				self,
				self.state.last_model_output,
				self.state.last_result,
				actions_data,
				browser_state_summary,
			)
			self.eventbus.dispatch(step_event)

		# Increment step counter after step is fully completed
		self.state.n_steps += 1

	async def _force_done_after_last_step(self, step_info: AgentStepInfo | None = None) -> None:
		"""Handle special processing for the last step"""
		if step_info and step_info.is_last_step():
			# Add last step warning if needed
			msg = 'Now comes your last step. Use only the "done" action now. No other actions - so here your action sequence must have length 1.'
			msg += '\nIf the task is not yet fully finished as requested by the user, set success in "done" to false! E.g. if not all steps are fully completed.'
			msg += '\nIf the task is fully finished, set success in "done" to true.'
			msg += '\nInclude everything you found out for the ultimate task in the done text.'
			self.logger.debug('Last step finishing up')
			self._message_manager._add_context_message(UserMessage(content=msg))
			self.AgentOutput = self.DoneAgentOutput

	async def _force_done_after_failure(self) -> None:
		"""Force done after failure"""
		# Create recovery message
		if self.state.consecutive_failures >= self.settings.max_failures and self.settings.final_response_after_failure:
			msg = f'You have failed {self.settings.max_failures} consecutive times. This is your final step to complete the task or provide what you found. '
			msg += 'Use only the "done" action now. No other actions - so here your action sequence must have length 1.'
			msg += '\nIf the task could not be completed due to the failures, set success in "done" to false!'
			msg += '\nInclude everything you found out for the task in the done text.'

			self.logger.debug('Force done action, because we reached max_failures.')
			self._message_manager._add_context_message(UserMessage(content=msg))
			self.AgentOutput = self.DoneAgentOutput

	async def _get_model_output_with_retry(self, input_messages: list[BaseMessage]) -> AgentOutput:
		"""Get model output with retry logic for empty actions"""
		model_output = await self.get_model_output(input_messages)
		self.logger.debug(
			f'✅ Step {self.state.n_steps}: Got LLM response with {len(model_output.action) if model_output.action else 0} actions'
		)

		if (
			not model_output.action
			or not isinstance(model_output.action, list)
			or all(action.model_dump() == {} for action in model_output.action)
		):
			self.logger.warning('Model returned empty action. Retrying...')

			clarification_message = UserMessage(
				content='You forgot to return an action. Please respond with a valid JSON action according to the expected schema with your assessment and next actions.'
			)

			retry_messages = input_messages + [clarification_message]
			model_output = await self.get_model_output(retry_messages)

			if not model_output.action or all(action.model_dump() == {} for action in model_output.action):
				self.logger.warning('Model still returned empty after retry. Inserting safe noop action.')
				action_instance = self.ActionModel()
				setattr(
					action_instance,
					'done',
					{
						'success': False,
						'text': 'No next action returned by LLM!',
					},
				)
				model_output.action = [action_instance]

		return model_output

	async def _handle_post_llm_processing(
		self,
		browser_state_summary: BrowserStateSummary,
		input_messages: list[BaseMessage],
	) -> None:
		"""Handle callbacks and conversation saving after LLM interaction"""
		if self.register_new_step_callback and self.state.last_model_output:
			if inspect.iscoroutinefunction(self.register_new_step_callback):
				await self.register_new_step_callback(
					browser_state_summary,
					self.state.last_model_output,
					self.state.n_steps,
				)
			else:
				self.register_new_step_callback(
					browser_state_summary,
					self.state.last_model_output,
					self.state.n_steps,
				)

		if self.settings.save_conversation_path and self.state.last_model_output:
			# Treat save_conversation_path as a directory (consistent with other recording paths)
			conversation_dir = Path(self.settings.save_conversation_path)
			conversation_filename = f'conversation_{self.id}_{self.state.n_steps}.txt'
			target = conversation_dir / conversation_filename
			await save_conversation(
				input_messages,
				self.state.last_model_output,
				target,
				self.settings.save_conversation_path_encoding,
			)

	async def _make_history_item(
		self,
		model_output: AgentOutput | None,
		browser_state_summary: BrowserStateSummary,
		result: list[ActionResult],
		metadata: StepMetadata | None = None,
	) -> None:
		"""Create and store history item"""

		if model_output:
			interacted_elements = AgentHistory.get_interacted_element(model_output, browser_state_summary.dom_state.selector_map)
		else:
			interacted_elements = [None]

		# Store screenshot and get path
		screenshot_path = None
		if browser_state_summary.screenshot:
			self.logger.debug(
				f'📸 Storing screenshot for step {self.state.n_steps}, screenshot length: {len(browser_state_summary.screenshot)}'
			)
			screenshot_path = await self.screenshot_service.store_screenshot(browser_state_summary.screenshot, self.state.n_steps)
			self.logger.debug(f'📸 Screenshot stored at: {screenshot_path}')
		else:
			self.logger.debug(f'📸 No screenshot in browser_state_summary for step {self.state.n_steps}')

		state_history = BrowserStateHistory(
			url=browser_state_summary.url,
			title=browser_state_summary.title,
			tabs=browser_state_summary.tabs,
			interacted_element=interacted_elements,
			screenshot_path=screenshot_path,
		)

		history_item = AgentHistory(
			model_output=model_output,
			result=result,
			state=state_history,
			metadata=metadata,
		)

		self.history.add_item(history_item)

	def _remove_think_tags(self, text: str) -> str:
		THINK_TAGS = re.compile(r'<think>.*?</think>', re.DOTALL)
		STRAY_CLOSE_TAG = re.compile(r'.*?</think>', re.DOTALL)
		# Step 1: Remove well-formed <think>...</think>
		text = re.sub(THINK_TAGS, '', text)
		# Step 2: If there's an unmatched closing tag </think>,
		#         remove everything up to and including that.
		text = re.sub(STRAY_CLOSE_TAG, '', text)
		return text.strip()

	# region - URL replacement
	def _replace_urls_in_text(self, text: str) -> tuple[str, dict[str, str]]:
		"""Replace URLs in a text string"""

		replaced_urls: dict[str, str] = {}

		def replace_url(match: re.Match) -> str:
			"""Url can only have 1 query and 1 fragment"""
			import hashlib

			original_url = match.group(0)

			# Find where the query/fragment starts
			query_start = original_url.find('?')
			fragment_start = original_url.find('#')

			# Find the earliest position of query or fragment
			after_path_start = len(original_url)  # Default: no query/fragment
			if query_start != -1:
				after_path_start = min(after_path_start, query_start)
			if fragment_start != -1:
				after_path_start = min(after_path_start, fragment_start)

			# Split URL into base (up to path) and after_path (query + fragment)
			base_url = original_url[:after_path_start]
			after_path = original_url[after_path_start:]

			# If after_path is within the limit, don't shorten
			if len(after_path) <= self._url_shortening_limit:
				return original_url

			# If after_path is too long, truncate and add hash
			if after_path:
				truncated_after_path = after_path[: self._url_shortening_limit]
				# Create a short hash of the full after_path content
				hash_obj = hashlib.md5(after_path.encode('utf-8'))
				short_hash = hash_obj.hexdigest()[:7]
				# Create shortened URL
				shortened = f'{base_url}{truncated_after_path}...{short_hash}'
				# Only use shortened URL if it's actually shorter than the original
				if len(shortened) < len(original_url):
					replaced_urls[shortened] = original_url
					return shortened

			return original_url

		return URL_PATTERN.sub(replace_url, text), replaced_urls

	def _process_messsages_and_replace_long_urls_shorter_ones(self, input_messages: list[BaseMessage]) -> dict[str, str]:
		"""Replace long URLs with shorter ones
		? @dev edits input_messages in place

		returns:
			tuple[filtered_input_messages, urls we replaced {shorter_url: original_url}]
		"""
		from browser_use.llm.messages import AssistantMessage, UserMessage

		urls_replaced: dict[str, str] = {}

		# Process each message, in place
		for message in input_messages:
			# no need to process SystemMessage, we have control over that anyway
			if isinstance(message, (UserMessage, AssistantMessage)):
				if isinstance(message.content, str):
					# Simple string content
					message.content, replaced_urls = self._replace_urls_in_text(message.content)
					urls_replaced.update(replaced_urls)

				elif isinstance(message.content, list):
					# List of content parts
					for part in message.content:
						if isinstance(part, ContentPartTextParam):
							part.text, replaced_urls = self._replace_urls_in_text(part.text)
							urls_replaced.update(replaced_urls)

		return urls_replaced

	@staticmethod
	def _recursive_process_all_strings_inside_pydantic_model(model: BaseModel, url_replacements: dict[str, str]) -> None:
		"""Recursively process all strings inside a Pydantic model, replacing shortened URLs with originals in place."""
		for field_name, field_value in model.__dict__.items():
			if isinstance(field_value, str):
				# Replace shortened URLs with original URLs in string
				processed_string = Agent._replace_shortened_urls_in_string(field_value, url_replacements)
				setattr(model, field_name, processed_string)
			elif isinstance(field_value, BaseModel):
				# Recursively process nested Pydantic models
				Agent._recursive_process_all_strings_inside_pydantic_model(field_value, url_replacements)
			elif isinstance(field_value, dict):
				# Process dictionary values in place
				Agent._recursive_process_dict(field_value, url_replacements)
			elif isinstance(field_value, (list, tuple)):
				processed_value = Agent._recursive_process_list_or_tuple(field_value, url_replacements)
				setattr(model, field_name, processed_value)

	@staticmethod
	def _recursive_process_dict(dictionary: dict, url_replacements: dict[str, str]) -> None:
		"""Helper method to process dictionaries."""
		for k, v in dictionary.items():
			if isinstance(v, str):
				dictionary[k] = Agent._replace_shortened_urls_in_string(v, url_replacements)
			elif isinstance(v, BaseModel):
				Agent._recursive_process_all_strings_inside_pydantic_model(v, url_replacements)
			elif isinstance(v, dict):
				Agent._recursive_process_dict(v, url_replacements)
			elif isinstance(v, (list, tuple)):
				dictionary[k] = Agent._recursive_process_list_or_tuple(v, url_replacements)

	@staticmethod
	def _recursive_process_list_or_tuple(container: list | tuple, url_replacements: dict[str, str]) -> list | tuple:
		"""Helper method to process lists and tuples."""
		if isinstance(container, tuple):
			# For tuples, create a new tuple with processed items
			processed_items = []
			for item in container:
				if isinstance(item, str):
					processed_items.append(Agent._replace_shortened_urls_in_string(item, url_replacements))
				elif isinstance(item, BaseModel):
					Agent._recursive_process_all_strings_inside_pydantic_model(item, url_replacements)
					processed_items.append(item)
				elif isinstance(item, dict):
					Agent._recursive_process_dict(item, url_replacements)
					processed_items.append(item)
				elif isinstance(item, (list, tuple)):
					processed_items.append(Agent._recursive_process_list_or_tuple(item, url_replacements))
				else:
					processed_items.append(item)
			return tuple(processed_items)
		else:
			# For lists, modify in place
			for i, item in enumerate(container):
				if isinstance(item, str):
					container[i] = Agent._replace_shortened_urls_in_string(item, url_replacements)
				elif isinstance(item, BaseModel):
					Agent._recursive_process_all_strings_inside_pydantic_model(item, url_replacements)
				elif isinstance(item, dict):
					Agent._recursive_process_dict(item, url_replacements)
				elif isinstance(item, (list, tuple)):
					container[i] = Agent._recursive_process_list_or_tuple(item, url_replacements)
			return container

	@staticmethod
	def _replace_shortened_urls_in_string(text: str, url_replacements: dict[str, str]) -> str:
		"""Replace all shortened URLs in a string with their original URLs."""
		result = text
		for shortened_url, original_url in url_replacements.items():
			result = result.replace(shortened_url, original_url)
		return result

	# endregion - URL replacement

	@time_execution_async('--get_next_action')
	@observe_debug(ignore_input=True, ignore_output=True, name='get_model_output')
	async def get_model_output(self, input_messages: list[BaseMessage]) -> AgentOutput:
		"""Get next action from LLM based on current state"""

		urls_replaced = self._process_messsages_and_replace_long_urls_shorter_ones(input_messages)

		try:
			response = await self.llm.ainvoke(input_messages, output_format=self.AgentOutput)
			parsed = response.completion

			# Replace any shortened URLs in the LLM response back to original URLs
			if urls_replaced:
				self._recursive_process_all_strings_inside_pydantic_model(parsed, urls_replaced)

			# cut the number of actions to max_actions_per_step if needed
			if len(parsed.action) > self.settings.max_actions_per_step:
				parsed.action = parsed.action[: self.settings.max_actions_per_step]

			if not (hasattr(self.state, 'paused') and (self.state.paused or self.state.stopped)):
				log_response(parsed, self.tools.registry.registry, self.logger)

			self._log_next_action_summary(parsed)
			return parsed
		except ValidationError:
			# Just re-raise - Pydantic's validation errors are already descriptive
			raise

	def _log_agent_run(self) -> None:
		"""Log the agent run"""
		# Blue color for task
		self.logger.info(f'\033[34m🚀 Task: {self.task}\033[0m')

		self.logger.debug(f'🤖 Browser-Use Library Version {self.version} ({self.source})')

	def _log_first_step_startup(self) -> None:
		"""Log startup message only on the first step"""
		if len(self.history.history) == 0:
			self.logger.info(f'🧠 Starting a browser-use version {self.version} with model={self.llm.model}')

	def _log_step_context(self, browser_state_summary: BrowserStateSummary) -> None:
		"""Log step context information"""
		url = browser_state_summary.url if browser_state_summary else ''
		url_short = url[:50] + '...' if len(url) > 50 else url
		interactive_count = len(browser_state_summary.dom_state.selector_map) if browser_state_summary else 0
		self.logger.info('\n')
		self.logger.info(f'📍 Step {self.state.n_steps}:')
		self.logger.debug(f'Evaluating page with {interactive_count} interactive elements on: {url_short}')

	def _log_next_action_summary(self, parsed: 'AgentOutput') -> None:
		"""Log a comprehensive summary of the next action(s)"""
		if not (self.logger.isEnabledFor(logging.DEBUG) and parsed.action):
			return

		action_count = len(parsed.action)

		# Collect action details
		action_details = []
		for i, action in enumerate(parsed.action):
			action_data = action.model_dump(exclude_unset=True)
			action_name = next(iter(action_data.keys())) if action_data else 'unknown'
			action_params = action_data.get(action_name, {}) if action_data else {}

			# Format key parameters concisely
			param_summary = []
			if isinstance(action_params, dict):
				for key, value in action_params.items():
					if key == 'index':
						param_summary.append(f'#{value}')
					elif key == 'text' and isinstance(value, str):
						text_preview = value[:30] + '...' if len(value) > 30 else value
						param_summary.append(f'text="{text_preview}"')
					elif key == 'url':
						param_summary.append(f'url="{value}"')
					elif key == 'success':
						param_summary.append(f'success={value}')
					elif isinstance(value, (str, int, bool)):
						val_str = str(value)[:30] + '...' if len(str(value)) > 30 else str(value)
						param_summary.append(f'{key}={val_str}')

			param_str = f'({", ".join(param_summary)})' if param_summary else ''
			action_details.append(f'{action_name}{param_str}')

		# Create summary based on single vs multi-action
		if action_count == 1:
			self.logger.info(f'☝️ Decided next action: {action_name}{param_str}')
		else:
			summary_lines = [f'✌️ Decided next {action_count} multi-actions:']
			for i, detail in enumerate(action_details):
				summary_lines.append(f'          {i + 1}. {detail}')
			self.logger.info('\n'.join(summary_lines))

	def _log_step_completion_summary(self, step_start_time: float, result: list[ActionResult]) -> None:
		"""Log step completion summary with action count, timing, and success/failure stats"""
		if not result:
			return

		step_duration = time.time() - step_start_time
		action_count = len(result)

		# Count success and failures
		success_count = sum(1 for r in result if not r.error)
		failure_count = action_count - success_count

		# Format success/failure indicators
		success_indicator = f'✅ {success_count}' if success_count > 0 else ''
		failure_indicator = f'❌ {failure_count}' if failure_count > 0 else ''
		status_parts = [part for part in [success_indicator, failure_indicator] if part]
		status_str = ' | '.join(status_parts) if status_parts else '✅ 0'

		self.logger.debug(
			f'📍 Step {self.state.n_steps}: Ran {action_count} action{"" if action_count == 1 else "s"} in {step_duration:.2f}s: {status_str}'
		)

	def _log_agent_event(self, max_steps: int, agent_run_error: str | None = None) -> None:
		"""Sent the agent event for this run to telemetry"""

		token_summary = self.token_cost_service.get_usage_tokens_for_model(self.llm.model)

		# Prepare action_history data correctly
		action_history_data = []
		for item in self.history.history:
			if item.model_output and item.model_output.action:
				# Convert each ActionModel in the step to its dictionary representation
				step_actions = [
					action.model_dump(exclude_unset=True)
					for action in item.model_output.action
					if action  # Ensure action is not None if list allows it
				]
				action_history_data.append(step_actions)
			else:
				# Append None or [] if a step had no actions or no model output
				action_history_data.append(None)

		final_res = self.history.final_result()
		final_result_str = json.dumps(final_res) if final_res is not None else None

		self.telemetry.capture(
			AgentTelemetryEvent(
				task=self.task,
				model=self.llm.model,
				model_provider=self.llm.provider,
				max_steps=max_steps,
				max_actions_per_step=self.settings.max_actions_per_step,
				use_vision=self.settings.use_vision,
				version=self.version,
				source=self.source,
				cdp_url=urlparse(self.browser_session.cdp_url).hostname
				if self.browser_session and self.browser_session.cdp_url
				else None,
				action_errors=self.history.errors(),
				action_history=action_history_data,
				urls_visited=self.history.urls(),
				steps=self.state.n_steps,
				total_input_tokens=token_summary.prompt_tokens,
				total_duration_seconds=self.history.total_duration_seconds(),
				success=self.history.is_successful(),
				final_result_response=final_result_str,
				error_message=agent_run_error,
			)
		)

	async def take_step(self, step_info: AgentStepInfo | None = None) -> tuple[bool, bool]:
		"""Take a step

		Returns:
		        Tuple[bool, bool]: (is_done, is_valid)
		"""
		if len(self.history.history) == 0:
			# First step
			self._log_first_step_startup()
			await self._execute_initial_actions()

		await self.step(step_info)

		if self.history.is_done():
			await self.log_completion()
			if self.register_done_callback:
				if inspect.iscoroutinefunction(self.register_done_callback):
					await self.register_done_callback(self.history)
				else:
					self.register_done_callback(self.history)
			return True, True

		return False, False

	def _extract_url_from_task(self, task: str) -> str | None:
		"""Extract URL from task string using naive pattern matching."""
		import re

		# Remove email addresses from task before looking for URLs
		task_without_emails = re.sub(r'\b[A-Za-z0-9._%+-]+@[A-Za-z0-9.-]+\.[A-Z|a-z]{2,}\b', '', task)

		# Look for common URL patterns
		patterns = [
			r'https?://[^\s<>"\']+',  # Full URLs with http/https
			r'(?:www\.)?[a-zA-Z0-9-]+(?:\.[a-zA-Z0-9-]+)*\.[a-zA-Z]{2,}(?:/[^\s<>"\']*)?',  # Domain names with subdomains and optional paths
		]

		found_urls = []
		for pattern in patterns:
			matches = re.finditer(pattern, task_without_emails)
			for match in matches:
				url = match.group(0)

				# Remove trailing punctuation that's not part of URLs
				url = re.sub(r'[.,;:!?()\[\]]+$', '', url)
				# Add https:// if missing
				if not url.startswith(('http://', 'https://')):
					url = 'https://' + url
				found_urls.append(url)

		unique_urls = list(set(found_urls))
		# If multiple URLs found, skip directly_open_urling
		if len(unique_urls) > 1:
			self.logger.debug(f'Multiple URLs found ({len(found_urls)}), skipping directly_open_url to avoid ambiguity')
			return None

		# If exactly one URL found, return it
		if len(unique_urls) == 1:
			return unique_urls[0]

		return None

	@observe(name='agent.run', metadata={'task': '{{task}}', 'debug': '{{debug}}'})
	@time_execution_async('--run')
	async def run(
		self,
		max_steps: int = 100,
		on_step_start: AgentHookFunc | None = None,
		on_step_end: AgentHookFunc | None = None,
	) -> AgentHistoryList[AgentStructuredOutput]:
		"""Execute the task with maximum number of steps"""

		loop = asyncio.get_event_loop()
		agent_run_error: str | None = None  # Initialize error tracking variable
		self._force_exit_telemetry_logged = False  # ADDED: Flag for custom telemetry on force exit

		# Set up the  signal handler with callbacks specific to this agent
		from browser_use.utils import SignalHandler

		# Define the custom exit callback function for second CTRL+C
		def on_force_exit_log_telemetry():
			self._log_agent_event(max_steps=max_steps, agent_run_error='SIGINT: Cancelled by user')
			# NEW: Call the flush method on the telemetry instance
			if hasattr(self, 'telemetry') and self.telemetry:
				self.telemetry.flush()
			self._force_exit_telemetry_logged = True  # Set the flag

		signal_handler = SignalHandler(
			loop=loop,
			pause_callback=self.pause,
			resume_callback=self.resume,
			custom_exit_callback=on_force_exit_log_telemetry,  # Pass the new telemetrycallback
			exit_on_second_int=True,
		)
		signal_handler.register()

		try:
			self._log_agent_run()

			self.logger.debug(
				f'🔧 Agent setup: Agent Session ID {self.session_id[-4:]}, Task ID {self.task_id[-4:]}, Browser Session ID {self.browser_session.id[-4:] if self.browser_session else "None"} {"(connecting via CDP)" if (self.browser_session and self.browser_session.cdp_url) else "(launching local browser)"}'
			)

			# Initialize timing for session and task
			self._session_start_time = time.time()
			self._task_start_time = self._session_start_time  # Initialize task start time

			# Only dispatch session events if this is the first run
			if not self.state.session_initialized:
				self.logger.debug('📡 Dispatching CreateAgentSessionEvent...')
				# Emit CreateAgentSessionEvent at the START of run()
				self.eventbus.dispatch(CreateAgentSessionEvent.from_agent(self))

				self.state.session_initialized = True

			self.logger.debug('📡 Dispatching CreateAgentTaskEvent...')
			# Emit CreateAgentTaskEvent at the START of run()
			self.eventbus.dispatch(CreateAgentTaskEvent.from_agent(self))

			# Start browser session and attach watchdogs
			assert self.browser_session is not None, 'Browser session must be initialized before starting'
			self.logger.debug('🌐 Starting browser session...')

			from browser_use.browser.events import BrowserStartEvent

			event = self.browser_session.event_bus.dispatch(BrowserStartEvent())
			await event
			# Check if browser startup actually succeeded by getting the result
			await event.event_result(raise_if_any=True, raise_if_none=False)

			self.logger.debug('🔧 Browser session started with watchdogs attached')

			# Ensure browser focus is properly established before executing initial actions
			if self.browser_session and self.browser_session.agent_focus:
				self.logger.debug(f'🎯 Browser focus established on target: {self.browser_session.agent_focus.target_id[-4:]}')
			else:
				self.logger.warning('⚠️ No browser focus established, may cause navigation issues')

			await self._execute_initial_actions()
			# Log startup message on first step (only if we haven't already done steps)
			self._log_first_step_startup()

			self.logger.debug(f'🔄 Starting main execution loop with max {max_steps} steps...')
			for step in range(max_steps):
				# Use the consolidated pause state management
				if self.state.paused:
					self.logger.debug(f'⏸️ Step {step}: Agent paused, waiting to resume...')
					await self._pause_event.wait()
					signal_handler.reset()

				# Check if we should stop due to too many failures, if final_response_after_failure is True, we try one last time
				if (self.state.consecutive_failures) >= self.settings.max_failures + int(
					self.settings.final_response_after_failure
				):
					self.logger.error(f'❌ Stopping due to {self.settings.max_failures} consecutive failures')
					agent_run_error = f'Stopped due to {self.settings.max_failures} consecutive failures'
					break

				# Check control flags before each step
				if self.state.stopped:
					self.logger.info('🛑 Agent stopped')
					agent_run_error = 'Agent stopped programmatically'
					break

<<<<<<< HEAD
=======
				while self.state.paused:
					await asyncio.sleep(0.5)  # Small delay to prevent CPU spinning
					if self.state.stopped:  # Allow stopping while paused
						agent_run_error = 'Agent stopped programmatically while paused'
						break

>>>>>>> d5f98620
				if on_step_start is not None:
					await on_step_start(self)

				self.logger.debug(f'🚶 Starting step {step + 1}/{max_steps}...')
				step_info = AgentStepInfo(step_number=step, max_steps=max_steps)

				try:
					await asyncio.wait_for(
						self.step(step_info),
						timeout=self.settings.step_timeout,
					)
					self.logger.debug(f'✅ Completed step {step + 1}/{max_steps}')
				except TimeoutError:
					# Handle step timeout gracefully
					error_msg = f'Step {step + 1} timed out after {self.settings.step_timeout} seconds'
					self.logger.error(f'⏰ {error_msg}')
					self.state.consecutive_failures += 1
					self.state.last_result = [ActionResult(error=error_msg)]

				if on_step_end is not None:
					await on_step_end(self)

				if self.history.is_done():
					self.logger.debug(f'🎯 Task completed after {step + 1} steps!')
					await self.log_completion()

					if self.register_done_callback:
						if inspect.iscoroutinefunction(self.register_done_callback):
							await self.register_done_callback(self.history)
						else:
							self.register_done_callback(self.history)

					# Task completed
					break
			else:
				agent_run_error = 'Failed to complete task in maximum steps'

				self.history.add_item(
					AgentHistory(
						model_output=None,
						result=[ActionResult(error=agent_run_error, include_in_memory=True)],
						state=BrowserStateHistory(
							url='',
							title='',
							tabs=[],
							interacted_element=[],
							screenshot_path=None,
						),
						metadata=None,
					)
				)

				self.logger.info(f'❌ {agent_run_error}')

			self.logger.debug('📊 Collecting usage summary...')
			self.history.usage = await self.token_cost_service.get_usage_summary()

			# set the model output schema and call it on the fly
			if self.history._output_model_schema is None and self.output_model_schema is not None:
				self.history._output_model_schema = self.output_model_schema

			self.logger.debug('🏁 Agent.run() completed successfully')
			return self.history

		except KeyboardInterrupt:
			# Already handled by our signal handler, but catch any direct KeyboardInterrupt as well
			self.logger.debug('Got KeyboardInterrupt during execution, returning current history')
			agent_run_error = 'KeyboardInterrupt'

			self.history.usage = await self.token_cost_service.get_usage_summary()

			return self.history

		except Exception as e:
			self.logger.error(f'Agent run failed with exception: {e}', exc_info=True)
			agent_run_error = str(e)
			raise e

		finally:
			# Log token usage summary
			await self.token_cost_service.log_usage_summary()

			# Unregister signal handlers before cleanup
			signal_handler.unregister()

			if not self._force_exit_telemetry_logged:  # MODIFIED: Check the flag
				try:
					self._log_agent_event(max_steps=max_steps, agent_run_error=agent_run_error)
				except Exception as log_e:  # Catch potential errors during logging itself
					self.logger.error(f'Failed to log telemetry event: {log_e}', exc_info=True)
			else:
				# ADDED: Info message when custom telemetry for SIGINT was already logged
				self.logger.debug('Telemetry for force exit (SIGINT) was logged by custom exit callback.')

			# NOTE: CreateAgentSessionEvent and CreateAgentTaskEvent are now emitted at the START of run()
			# to match backend requirements for CREATE events to be fired when entities are created,
			# not when they are completed

			# Emit UpdateAgentTaskEvent at the END of run() with final task state
			self.eventbus.dispatch(UpdateAgentTaskEvent.from_agent(self))

			# Generate GIF if needed before stopping event bus
			if self.settings.generate_gif:
				output_path: str = 'agent_history.gif'
				if isinstance(self.settings.generate_gif, str):
					output_path = self.settings.generate_gif

				# Lazy import gif module to avoid heavy startup cost
				from browser_use.agent.gif import create_history_gif

				create_history_gif(task=self.task, history=self.history, output_path=output_path)

				# Only emit output file event if GIF was actually created
				if Path(output_path).exists():
					output_event = await CreateAgentOutputFileEvent.from_agent_and_file(self, output_path)
					self.eventbus.dispatch(output_event)

			# Wait briefly for cloud auth to start and print the URL, but don't block for completion
			if self.enable_cloud_sync and hasattr(self, 'cloud_sync'):
				if self.cloud_sync.auth_task and not self.cloud_sync.auth_task.done():
					try:
						# Wait up to 1 second for auth to start and print URL
						await asyncio.wait_for(self.cloud_sync.auth_task, timeout=1.0)
					except TimeoutError:
						logger.debug('Cloud authentication started - continuing in background')
					except Exception as e:
						logger.debug(f'Cloud authentication error: {e}')

			# Stop the event bus gracefully, waiting for all events to be processed
			# Use longer timeout to avoid deadlocks in tests with multiple agents
			await self.eventbus.stop(timeout=3.0)

			await self.close()

	@observe_debug(ignore_input=True, ignore_output=True)
	@time_execution_async('--multi_act')
	async def multi_act(
		self,
		actions: list[ActionModel],
		check_for_new_elements: bool = True,
	) -> list[ActionResult]:
		"""Execute multiple actions"""
		results: list[ActionResult] = []
		time_elapsed = 0
		total_actions = len(actions)

		assert self.browser_session is not None, 'BrowserSession is not set up'
		try:
			if (
				self.browser_session._cached_browser_state_summary is not None
				and self.browser_session._cached_browser_state_summary.dom_state is not None
			):
				cached_selector_map = dict(self.browser_session._cached_browser_state_summary.dom_state.selector_map)
				cached_element_hashes = {e.parent_branch_hash() for e in cached_selector_map.values()}
			else:
				cached_selector_map = {}
				cached_element_hashes = set()
		except Exception as e:
			self.logger.error(f'Error getting cached selector map: {e}')
			cached_selector_map = {}
			cached_element_hashes = set()

		# await self.browser_session.remove_highlights()

		for i, action in enumerate(actions):
			if i > 0:
				# ONLY ALLOW TO CALL `done` IF IT IS A SINGLE ACTION
				if action.model_dump(exclude_unset=True).get('done') is not None:
					msg = f'Done action is allowed only as a single action - stopped after action {i} / {total_actions}.'
					self.logger.debug(msg)
					break

			# DOM synchronization check - verify element indexes are still valid AFTER first action
			# This prevents stale element detection but doesn't refresh before execution
			if action.get_index() is not None and i != 0:
				new_browser_state_summary = await self.browser_session.get_browser_state_summary(
					cache_clickable_elements_hashes=False,
					include_screenshot=False,
				)
				new_selector_map = new_browser_state_summary.dom_state.selector_map

				# Detect index change after previous action
				orig_target = cached_selector_map.get(action.get_index())
				orig_target_hash = orig_target.parent_branch_hash() if orig_target else None

				new_target = new_selector_map.get(action.get_index())  # type: ignore
				new_target_hash = new_target.parent_branch_hash() if new_target else None

				def get_remaining_actions_str(actions: list[ActionModel], index: int) -> str:
					remaining_actions = []
					for remaining_action in actions[index:]:
						action_data = remaining_action.model_dump(exclude_unset=True)
						action_name = next(iter(action_data.keys())) if action_data else 'unknown'
						remaining_actions.append(action_name)
					return ', '.join(remaining_actions)

				if orig_target_hash != new_target_hash:
					# Get names of remaining actions that won't be executed
					remaining_actions_str = get_remaining_actions_str(actions, i)
					msg = f'Page changed after action: actions {remaining_actions_str} are not yet executed'
					logger.info(msg)
					results.append(
						ActionResult(
							extracted_content=msg,
							include_in_memory=True,
							long_term_memory=msg,
						)
					)
					break

				# Check for new elements that appeared
				new_element_hashes = {e.parent_branch_hash() for e in new_selector_map.values()}
				if check_for_new_elements and not new_element_hashes.issubset(cached_element_hashes):
					# next action requires index but there are new elements on the page
					# log difference in len debug
					self.logger.debug(f'New elements: {abs(len(new_element_hashes) - len(cached_element_hashes))}')
					remaining_actions_str = get_remaining_actions_str(actions, i)
					msg = f'Something new appeared after action {i} / {total_actions}: actions {remaining_actions_str} were not executed'
					logger.info(msg)
					results.append(
						ActionResult(
							extracted_content=msg,
							include_in_memory=True,
							long_term_memory=msg,
						)
					)
					break

			# wait between actions (only after first action)
			if i > 0:
				await asyncio.sleep(self.browser_profile.wait_between_actions)

			red = '\033[91m'
			green = '\033[92m'
			cyan = '\033[96m'
			blue = '\033[34m'
			reset = '\033[0m'

			try:
				await self._raise_if_stopped_or_paused()
				# Get action name from the action model
				action_data = action.model_dump(exclude_unset=True)
				action_name = next(iter(action_data.keys())) if action_data else 'unknown'
				action_params = getattr(action, action_name, '') or str(action.model_dump(mode='json'))[:140].replace(
					'"', ''
				).replace('{', '').replace('}', '').replace("'", '').strip().strip(',')
				# Ensure action_params is always a string before checking length
				action_params = str(action_params)
				action_params = f'{action_params[:122]}...' if len(action_params) > 128 else action_params
				time_start = time.time()
				self.logger.info(f'  🦾 {blue}[ACTION {i + 1}/{total_actions}]{reset} {action_params}')

				result = await self.tools.act(
					action=action,
					browser_session=self.browser_session,
					file_system=self.file_system,
					page_extraction_llm=self.settings.page_extraction_llm,
					sensitive_data=self.sensitive_data,
					available_file_paths=self.available_file_paths,
				)

				time_end = time.time()
				time_elapsed = time_end - time_start
				results.append(result)

				self.logger.debug(
					f'☑️ Executed action {i + 1}/{total_actions}: {green}{action_params}{reset} in {time_elapsed:.2f}s'
				)

				if results[-1].is_done or results[-1].error or i == total_actions - 1:
					break

			except Exception as e:
				# Handle any exceptions during action execution
				self.logger.error(
					f'❌ Executing action {i + 1} failed in {time_elapsed:.2f}s {red}({action_params}) -> {type(e).__name__}: {e}{reset}'
				)
				raise e

		return results

	async def log_completion(self) -> None:
		"""Log the completion of the task"""
		# self._task_end_time = time.time()
		# self._task_duration = self._task_end_time - self._task_start_time TODO: this is not working when using take_step
		if self.history.is_successful():
			self.logger.info('✅ Task completed successfully')
		else:
			self.logger.info('❌ Task completed without success')

	async def rerun_history(
		self,
		history: AgentHistoryList,
		max_retries: int = 3,
		skip_failures: bool = True,
		delay_between_actions: float = 2.0,
	) -> list[ActionResult]:
		"""
		Rerun a saved history of actions with error handling and retry logic.

		Args:
		                history: The history to replay
		                max_retries: Maximum number of retries per action
		                skip_failures: Whether to skip failed actions or stop execution
		                delay_between_actions: Delay between actions in seconds

		Returns:
		                List of action results
		"""
		# Execute initial actions if provided
		if self.initial_actions:
			result = await self.multi_act(self.initial_actions)
			self.state.last_result = result

		results = []

		for i, history_item in enumerate(history.history):
			goal = history_item.model_output.current_state.next_goal if history_item.model_output else ''
			self.logger.info(f'Replaying step {i + 1}/{len(history.history)}: goal: {goal}')

			if (
				not history_item.model_output
				or not history_item.model_output.action
				or history_item.model_output.action == [None]
			):
				self.logger.warning(f'Step {i + 1}: No action to replay, skipping')
				results.append(ActionResult(error='No action to replay'))
				continue

			retry_count = 0
			while retry_count < max_retries:
				try:
					result = await self._execute_history_step(history_item, delay_between_actions)
					results.extend(result)
					break

				except Exception as e:
					retry_count += 1
					if retry_count == max_retries:
						error_msg = f'Step {i + 1} failed after {max_retries} attempts: {str(e)}'
						self.logger.error(error_msg)
						if not skip_failures:
							results.append(ActionResult(error=error_msg))
							raise RuntimeError(error_msg)
					else:
						self.logger.warning(f'Step {i + 1} failed (attempt {retry_count}/{max_retries}), retrying...')
						await asyncio.sleep(delay_between_actions)

		return results

	async def _execute_initial_actions(self) -> None:
		# Execute initial actions if provided
		if self.initial_actions and not self.state.follow_up_task:
			self.logger.debug(f'⚡ Executing {len(self.initial_actions)} initial actions...')
			result = await self.multi_act(self.initial_actions, check_for_new_elements=False)
			# update result 1 to mention that its was automatically loaded
			if result and self.initial_url and result[0].long_term_memory:
				result[0].long_term_memory = f'Found initial url and automatically loaded it. {result[0].long_term_memory}'
			self.state.last_result = result
			self.logger.debug('Initial actions completed')

	async def _execute_history_step(self, history_item: AgentHistory, delay: float) -> list[ActionResult]:
		"""Execute a single step from history with element validation"""
		assert self.browser_session is not None, 'BrowserSession is not set up'
		state = await self.browser_session.get_browser_state_summary(
			cache_clickable_elements_hashes=False, include_screenshot=False
		)
		if not state or not history_item.model_output:
			raise ValueError('Invalid state or model output')
		updated_actions = []
		for i, action in enumerate(history_item.model_output.action):
			updated_action = await self._update_action_indices(
				history_item.state.interacted_element[i],
				action,
				state,
			)
			updated_actions.append(updated_action)

			if updated_action is None:
				raise ValueError(f'Could not find matching element {i} in current page')

		result = await self.multi_act(updated_actions)

		await asyncio.sleep(delay)
		return result

	async def _update_action_indices(
		self,
		historical_element: DOMInteractedElement | None,
		action: ActionModel,  # Type this properly based on your action model
		browser_state_summary: BrowserStateSummary,
	) -> ActionModel | None:
		"""
		Update action indices based on current page state.
		Returns updated action or None if element cannot be found.
		"""
		if not historical_element or not browser_state_summary.dom_state.selector_map:
			return action

		# selector_hash_map = {hash(e): e for e in browser_state_summary.dom_state.selector_map.values()}

		highlight_index, current_element = next(
			(
				(highlight_index, element)
				for highlight_index, element in browser_state_summary.dom_state.selector_map.items()
				if element.element_hash == historical_element.element_hash
			),
			(None, None),
		)

		if not current_element or highlight_index is None:
			return None

		old_index = action.get_index()
		if old_index != highlight_index:
			action.set_index(highlight_index)
			self.logger.info(f'Element moved in DOM, updated index from {old_index} to {highlight_index}')

		return action

	async def load_and_rerun(self, history_file: str | Path | None = None, **kwargs) -> list[ActionResult]:
		"""
		Load history from file and rerun it.

		Args:
		                history_file: Path to the history file
		                **kwargs: Additional arguments passed to rerun_history
		"""
		if not history_file:
			history_file = 'AgentHistory.json'
		history = AgentHistoryList.load_from_file(history_file, self.AgentOutput)
		return await self.rerun_history(history, **kwargs)

	def save_history(self, file_path: str | Path | None = None) -> None:
		"""Save the history to a file"""
		if not file_path:
			file_path = 'AgentHistory.json'
		self.history.save_to_file(file_path)

	def pause(self) -> None:
		"""Pause the agent before the next step"""
		print(
			'\n\n⏸️  Got [Ctrl+C], paused the agent and left the browser open.\n\tPress [Enter] to resume or [Ctrl+C] again to quit.'
		)
		self.state.paused = True
		self._pause_event.clear()

		# Task paused

		# The signal handler will handle the asyncio pause logic for us
		# No need to duplicate the code here

	def resume(self) -> None:
		"""Resume the agent"""
		print('----------------------------------------------------------------------')
		print('▶️  Got Enter, resuming agent execution where it left off...\n')
		self.state.paused = False
		self._pause_event.set()

		# Task resumed

		# The signal handler should have already reset the flags
		# through its reset() method when called from run()

<<<<<<< HEAD
		# playwright browser is always immediately killed by the first Ctrl+C (no way to stop that)
		# so we need to restart the browser if user wants to continue
		# the _init() method exists, even through its shows a linter error
		if self.browser_session and self.browser_session.browser:
			self.logger.info('🌎 Restarting/reconnecting to browser...')
			loop = asyncio.get_event_loop()
			loop.create_task(self.browser_session.browser._init())  # type: ignore
			loop.create_task(asyncio.sleep(5))

=======
>>>>>>> d5f98620
	def stop(self) -> None:
		"""Stop the agent"""
		self.logger.info('⏹️ Agent stopping')
		self.state.stopped = True

		# Task stopped

	def _convert_initial_actions(self, actions: list[dict[str, dict[str, Any]]]) -> list[ActionModel]:
		"""Convert dictionary-based actions to ActionModel instances"""
		converted_actions = []
		action_model = self.ActionModel
		for action_dict in actions:
			# Each action_dict should have a single key-value pair
			action_name = next(iter(action_dict))
			params = action_dict[action_name]

			# Get the parameter model for this action from registry
			action_info = self.tools.registry.registry.actions[action_name]
			param_model = action_info.param_model

			# Create validated parameters using the appropriate param model
			validated_params = param_model(**params)

			# Create ActionModel instance with the validated parameters
			action_model = self.ActionModel(**{action_name: validated_params})
			converted_actions.append(action_model)

		return converted_actions

	def _verify_and_setup_llm(self):
		"""
		Verify that the LLM API keys are setup and the LLM API is responding properly.
		Also handles tool calling method detection if in auto mode.
		"""

		# Skip verification if already done
		if getattr(self.llm, '_verified_api_keys', None) is True or CONFIG.SKIP_LLM_API_KEY_VERIFICATION:
			setattr(self.llm, '_verified_api_keys', True)
			return True

	@property
	def message_manager(self) -> MessageManager:
		return self._message_manager

	async def close(self):
		"""Close all resources"""
		try:
			# Only close browser if keep_alive is False (or not set)
			if self.browser_session is not None:
				if not self.browser_session.browser_profile.keep_alive:
					# Kill the browser session - this dispatches BrowserStopEvent,
					# stops the EventBus with clear=True, and recreates a fresh EventBus
					await self.browser_session.kill()

			# Force garbage collection
			gc.collect()

			# Debug: Log remaining threads and asyncio tasks
			import threading

			threads = threading.enumerate()
			self.logger.debug(f'🧵 Remaining threads ({len(threads)}): {[t.name for t in threads]}')

			# Get all asyncio tasks
			tasks = asyncio.all_tasks(asyncio.get_event_loop())
			# Filter out the current task (this close() coroutine)
			other_tasks = [t for t in tasks if t != asyncio.current_task()]
			if other_tasks:
				self.logger.debug(f'⚡ Remaining asyncio tasks ({len(other_tasks)}):')
				for task in other_tasks[:10]:  # Limit to first 10 to avoid spam
					self.logger.debug(f'  - {task.get_name()}: {task}')
			else:
				self.logger.debug('⚡ No remaining asyncio tasks')

		except Exception as e:
			self.logger.error(f'Error during cleanup: {e}')

	async def _update_action_models_for_page(self, page_url: str) -> None:
		"""Update action models with page-specific actions"""
		# Create new action model with current page's filtered actions
		self.ActionModel = self.tools.registry.create_action_model(page_url=page_url)
		# Update output model with the new actions
		if self.settings.flash_mode:
			self.AgentOutput = AgentOutput.type_with_custom_actions_flash_mode(self.ActionModel)
		elif self.settings.use_thinking:
			self.AgentOutput = AgentOutput.type_with_custom_actions(self.ActionModel)
		else:
			self.AgentOutput = AgentOutput.type_with_custom_actions_no_thinking(self.ActionModel)

		# Update done action model too
		self.DoneActionModel = self.tools.registry.create_action_model(include_actions=['done'], page_url=page_url)
		if self.settings.flash_mode:
			self.DoneAgentOutput = AgentOutput.type_with_custom_actions_flash_mode(self.DoneActionModel)
		elif self.settings.use_thinking:
			self.DoneAgentOutput = AgentOutput.type_with_custom_actions(self.DoneActionModel)
		else:
			self.DoneAgentOutput = AgentOutput.type_with_custom_actions_no_thinking(self.DoneActionModel)

	def get_trace_object(self) -> dict[str, Any]:
		"""Get the trace and trace_details objects for the agent"""

		def extract_task_website(task_text: str) -> str | None:
			url_pattern = r'https?://[^\s<>"\']+|www\.[^\s<>"\']+|[^\s<>"\']+\.[a-z]{2,}(?:/[^\s<>"\']*)?'
			match = re.search(url_pattern, task_text, re.IGNORECASE)
			return match.group(0) if match else None

		def _get_complete_history_without_screenshots(history_data: dict[str, Any]) -> str:
			if 'history' in history_data:
				for item in history_data['history']:
					if 'state' in item and 'screenshot' in item['state']:
						item['state']['screenshot'] = None

			return json.dumps(history_data)

		# Generate autogenerated fields
		trace_id = uuid7str()
		timestamp = datetime.now().isoformat()

		# Only declare variables that are used multiple times
		structured_output = self.history.structured_output
		structured_output_json = json.dumps(structured_output.model_dump()) if structured_output else None
		final_result = self.history.final_result()
		git_info = get_git_info()
		action_history = self.history.action_history()
		action_errors = self.history.errors()
		urls = self.history.urls()
		usage = self.history.usage

		return {
			'trace': {
				# Autogenerated fields
				'trace_id': trace_id,
				'timestamp': timestamp,
				'browser_use_version': get_browser_use_version(),
				'git_info': json.dumps(git_info) if git_info else None,
				# Direct agent properties
				'model': self.llm.model,
				'settings': json.dumps(self.settings.model_dump()) if self.settings else None,
				'task_id': self.task_id,
				'task_truncated': self.task[:20000] if len(self.task) > 20000 else self.task,
				'task_website': extract_task_website(self.task),
				# AgentHistoryList methods
				'structured_output_truncated': (
					structured_output_json[:20000]
					if structured_output_json and len(structured_output_json) > 20000
					else structured_output_json
				),
				'action_history_truncated': json.dumps(action_history) if action_history else None,
				'action_errors': json.dumps(action_errors) if action_errors else None,
				'urls': json.dumps(urls) if urls else None,
				'final_result_response_truncated': (
					final_result[:20000] if final_result and len(final_result) > 20000 else final_result
				),
				'self_report_completed': 1 if self.history.is_done() else 0,
				'self_report_success': 1 if self.history.is_successful() else 0,
				'duration': self.history.total_duration_seconds(),
				'steps_taken': self.history.number_of_steps(),
				'usage': json.dumps(usage.model_dump()) if usage else None,
			},
			'trace_details': {
				# Autogenerated fields (ensure same as trace)
				'trace_id': trace_id,
				'timestamp': timestamp,
				# Direct agent properties
				'task': self.task,
				# AgentHistoryList methods
				'structured_output': structured_output_json,
				'final_result_response': final_result,
				'complete_history': _get_complete_history_without_screenshots(self.history.model_dump()),
			},
		}

	def run_sync(
		self,
		max_steps: int = 100,
		on_step_start: AgentHookFunc | None = None,
		on_step_end: AgentHookFunc | None = None,
	) -> AgentHistoryList[AgentStructuredOutput]:
		"""Synchronous wrapper around the async run method for easier usage without asyncio."""
		import asyncio

		return asyncio.run(self.run(max_steps=max_steps, on_step_start=on_step_start, on_step_end=on_step_end))<|MERGE_RESOLUTION|>--- conflicted
+++ resolved
@@ -1472,15 +1472,6 @@
 					agent_run_error = 'Agent stopped programmatically'
 					break
 
-<<<<<<< HEAD
-=======
-				while self.state.paused:
-					await asyncio.sleep(0.5)  # Small delay to prevent CPU spinning
-					if self.state.stopped:  # Allow stopping while paused
-						agent_run_error = 'Agent stopped programmatically while paused'
-						break
-
->>>>>>> d5f98620
 				if on_step_start is not None:
 					await on_step_start(self)
 
@@ -1945,18 +1936,6 @@
 		# The signal handler should have already reset the flags
 		# through its reset() method when called from run()
 
-<<<<<<< HEAD
-		# playwright browser is always immediately killed by the first Ctrl+C (no way to stop that)
-		# so we need to restart the browser if user wants to continue
-		# the _init() method exists, even through its shows a linter error
-		if self.browser_session and self.browser_session.browser:
-			self.logger.info('🌎 Restarting/reconnecting to browser...')
-			loop = asyncio.get_event_loop()
-			loop.create_task(self.browser_session.browser._init())  # type: ignore
-			loop.create_task(asyncio.sleep(5))
-
-=======
->>>>>>> d5f98620
 	def stop(self) -> None:
 		"""Stop the agent"""
 		self.logger.info('⏹️ Agent stopping')
